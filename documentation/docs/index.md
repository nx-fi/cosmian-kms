--- conflicted
+++ resolved
@@ -6,11 +6,7 @@
     To quick-start a Cosmian KMS server on `http://localhost:9998` that stores its data inside the container, simply run
 
     ```sh
-<<<<<<< HEAD
-    docker run -p 9998:9998 --name kms ghcr.io/cosmian/kms:4.11.2
-=======
     docker run -p 9998:9998 --name kms ghcr.io/cosmian/kms:4.11.3
->>>>>>> fe9682bc
     ```
 
     Check the Cosmian KMS server version
@@ -19,11 +15,7 @@
     curl http://localhost:9998/version
     ```
 
-<<<<<<< HEAD
-    Alternatively KMS binaries are also available on [Cosmian packages](https://package.cosmian.com/kms/4.11.2/).
-=======
     Alternatively KMS binaries are also available on [Cosmian packages](https://package.cosmian.com/kms/4.11.3/).
->>>>>>> fe9682bc
 
 #### Open source
 
@@ -91,11 +83,7 @@
 
 The KMS server is available as a Docker image on the [Cosmian public Docker repository](https://github.com/Cosmian/kms/pkgs/container/kms).
 
-<<<<<<< HEAD
-Raw binaries for multiple operating systems are also available on the [Cosmian public packages repository](https://package.cosmian.com/kms/4.11.2/)
-=======
 Raw binaries for multiple operating systems are also available on the [Cosmian public packages repository](https://package.cosmian.com/kms/4.11.3/)
->>>>>>> fe9682bc
 
 #### Integrated with Cloudproof libraries
 
@@ -112,11 +100,7 @@
 that can be accessed using the `--help` command line option.
 
 ```sh
-<<<<<<< HEAD
-docker run --rm ghcr.io/cosmian/kms:4.11.2 --help
-=======
 docker run --rm ghcr.io/cosmian/kms:4.11.3 --help
->>>>>>> fe9682bc
 ```
 
 The options are enabled on the docker command line or using the environment variables listed in the options help.
