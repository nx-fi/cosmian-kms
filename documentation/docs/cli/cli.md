The `ckms` binary is a command line interface (CLI) used to manage cryptographic objects inside the KMS.

!!! info "Download ckms"
<<<<<<< HEAD
    Please download the latest version of the CLI for your Operating System from the [Cosmian public packages repository](https://package.cosmian.com/kms/4.11.2/)
=======
    Please download the latest version of the CLI for your Operating System from the [Cosmian public packages repository](https://package.cosmian.com/kms/4.11.3/)
>>>>>>> fe9682bc

#### Configuration

The CLI expects a configuration file to be located at `~/.cosmian/kms.json` where `~` is your home folder.

The configuration file is created automatically when the CLI is used for the first time with the following values

```json
{
  "kms_server_url": "http://localhost:9998",
}
```

The configuration file should be edited manually to reflect the actual configuration of the KMS.

- `kms_server_url` is MANDATORY and is the URL of the KMS server
- `kms_access_token` is OPTIONAL and is the access token used to authenticate to the KMS server.
- `ssl_client_pkcs12_path`: is OPTIONAL and is the path to the PKCS12 file containing the client certificate and private key to use when authenticating to a KMS server using a certificate.
- `ssl_client_pkcs12_password`: is OPTIONAL and is the password to open the PKCS12 file when authenticating to the KMS server using a certificate.
- `kms_database_secret` is OPTIONAL and is the base 64 encoded secret to use when connecting to a KMS using an encrypted database
- `accept_invalid_certs` is OPTIONAL and should be set to "true" to allow the CLI to connect to a KMS using an "invalid" certificate, such as a self-signed SSL certificate. Useful to run tests with a self-signed certificate.
- `verified_cert` contains the verified PEM TLS certificate used for certificate pinning

Here is an example configuration with TLS authentication and an encrypted database:

```json
{
  "kms_server_url":"https://kms.acme.com:9999",
  "ssl_client_pkcs12_path":"./certificates/john.doe.acme.p12",
  "ssl_client_pkcs12_password":"pkcs12_password",
  "kms_database_secret":"eyJncm91cF9pZCI6MjkzMjY3MjM2NDU3ODgyMjIzMjM0NDY2MjkxNTY2NDk5Nzc0NTk1LCJrZXkiOlsyMTgsNDIsMTkzLDE4Myw1OSwyMzQsMTY3LDE3Niw4OCwxNjYsMjUyLDYyLDk5LDU4LDM0LDUxLDE1Nyw5NiwyMjEsMjE1LDIwMSwxOTcsODYsOTksMTI1LDIxMSw2Niw0MCw0MiwyNDYsMTgzLDg1XX0="
}
```

#### Usage examples

Many usage examples are provided with descriptions of the various KMIP 2.1 [operations](../kmip_2_1/operations.md).

#### KMS GUI

The [KMS GUI](https://github.com/Cosmian/ckms_gui) offers a graphical tool to configure and use the KMS CLI binary.

<<<<<<< HEAD
!!! info "Download kms_gui"
    Please download the latest version of the KMS GUI for your Operating System from the [Cosmian public packages repository](https://package.cosmian.com/kms/4.11.2/)
=======
!!! info "Download ckms_gui"
    Please download the latest version of the KMS GUI for your Operating System from the [Cosmian public packages repository](https://package.cosmian.com/kms/4.11.3/)
>>>>>>> fe9682bc
<|MERGE_RESOLUTION|>--- conflicted
+++ resolved
@@ -1,11 +1,7 @@
 The `ckms` binary is a command line interface (CLI) used to manage cryptographic objects inside the KMS.
 
 !!! info "Download ckms"
-<<<<<<< HEAD
-    Please download the latest version of the CLI for your Operating System from the [Cosmian public packages repository](https://package.cosmian.com/kms/4.11.2/)
-=======
     Please download the latest version of the CLI for your Operating System from the [Cosmian public packages repository](https://package.cosmian.com/kms/4.11.3/)
->>>>>>> fe9682bc
 
 #### Configuration
 
@@ -48,10 +44,5 @@
 
 The [KMS GUI](https://github.com/Cosmian/ckms_gui) offers a graphical tool to configure and use the KMS CLI binary.
 
-<<<<<<< HEAD
-!!! info "Download kms_gui"
-    Please download the latest version of the KMS GUI for your Operating System from the [Cosmian public packages repository](https://package.cosmian.com/kms/4.11.2/)
-=======
 !!! info "Download ckms_gui"
-    Please download the latest version of the KMS GUI for your Operating System from the [Cosmian public packages repository](https://package.cosmian.com/kms/4.11.3/)
->>>>>>> fe9682bc
+    Please download the latest version of the KMS GUI for your Operating System from the [Cosmian public packages repository](https://package.cosmian.com/kms/4.11.3/)