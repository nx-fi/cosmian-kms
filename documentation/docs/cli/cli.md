The `ckms` binary is a command line interface (CLI) used to manage cryptographic objects inside the KMS.

!!! info "Download ckms"
    Please download the latest version of the CLI for your Operating System from the [Cosmian public packages repository](https://package.cosmian.com/kms/4.11.3/)

#### Configuration

The CLI expects a configuration file to be located at `~/.cosmian/kms.json` where `~` is your home folder.

The configuration file is created automatically when the CLI is used for the first time with the following values

```json
{
  "kms_server_url": "http://localhost:9998",
}
```

The configuration file should be edited manually to reflect the actual configuration of the KMS.

- `kms_server_url` is MANDATORY and is the URL of the KMS server
- `kms_access_token` is OPTIONAL and is the access token used to authenticate to the KMS server.
- `ssl_client_pkcs12_path`: is OPTIONAL and is the path to the PKCS12 file containing the client certificate and private key to use when authenticating to a KMS server using a certificate.
- `ssl_client_pkcs12_password`: is OPTIONAL and is the password to open the PKCS12 file when authenticating to the KMS server using a certificate.
- `kms_database_secret` is OPTIONAL and is the base 64 encoded secret to use when connecting to a KMS using an encrypted database
- `accept_invalid_certs` is OPTIONAL and should be set to "true" to allow the CLI to connect to a KMS using an "invalid" certificate, such as a self-signed SSL certificate. Useful to run tests with a self-signed certificate.
- `verified_cert` contains the verified PEM TLS certificate used for certificate pinning

Here is an example configuration with TLS authentication and an encrypted database:

```json
{
  "kms_server_url":"https://kms.acme.com:9999",
  "ssl_client_pkcs12_path":"./certificates/john.doe.acme.p12",
  "ssl_client_pkcs12_password":"pkcs12_password",
  "kms_database_secret":"eyJncm91cF9pZCI6MjkzMjY3MjM2NDU3ODgyMjIzMjM0NDY2MjkxNTY2NDk5Nzc0NTk1LCJrZXkiOlsyMTgsNDIsMTkzLDE4Myw1OSwyMzQsMTY3LDE3Niw4OCwxNjYsMjUyLDYyLDk5LDU4LDM0LDUxLDE1Nyw5NiwyMjEsMjE1LDIwMSwxOTcsODYsOTksMTI1LDIxMSw2Niw0MCw0MiwyNDYsMTgzLDg1XX0="
}
```

#### Usage examples

Many usage examples are provided with descriptions of the various KMIP 2.1 [operations](../kmip_2_1/operations.md).

#### KMS GUI

The [KMS GUI](https://github.com/Cosmian/ckms_gui) offers a graphical tool to configure and use the KMS CLI binary.

<<<<<<< HEAD
!!! info "Download kms_gui"
=======
!!! info "Download ckms_gui"
>>>>>>> fe9682bc
    Please download the latest version of the KMS GUI for your Operating System from the [Cosmian public packages repository](https://package.cosmian.com/kms/4.11.3/)<|MERGE_RESOLUTION|>--- conflicted
+++ resolved
@@ -44,9 +44,5 @@
 
 The [KMS GUI](https://github.com/Cosmian/ckms_gui) offers a graphical tool to configure and use the KMS CLI binary.
 
-<<<<<<< HEAD
-!!! info "Download kms_gui"
-=======
 !!! info "Download ckms_gui"
->>>>>>> fe9682bc
     Please download the latest version of the KMS GUI for your Operating System from the [Cosmian public packages repository](https://package.cosmian.com/kms/4.11.3/)