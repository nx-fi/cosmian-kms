--- conflicted
+++ resolved
@@ -46,11 +46,7 @@
 
 ```sh
 docker run --rm -p 9998:9998 \
-<<<<<<< HEAD
-  --name kms ghcr.io/cosmian/kms:4.11.2 \
-=======
   --name kms ghcr.io/cosmian/kms:4.11.3 \
->>>>>>> fe9682bc
   --database-type=postgresql \
   --database-url=postgres://kms_user:kms_password@pgsql-server:5432/kms
 
@@ -65,11 +61,7 @@
 
 ```sh
 docker run --rm -p 9998:9998 \
-<<<<<<< HEAD
-  --name kms ghcr.io/cosmian/kms:4.11.2 \
-=======
   --name kms ghcr.io/cosmian/kms:4.11.3 \
->>>>>>> fe9682bc
   --database-type=redis-findex \
   --database-url=redis://localhost:6379 \
   --redis-master-password password \
@@ -106,11 +98,7 @@
 
 ```sh
 docker run --rm -p 9998:9998 \
-<<<<<<< HEAD
-  --name kms ghcr.io/cosmian/kms:4.11.2 \
-=======
   --name kms ghcr.io/cosmian/kms:4.11.3 \
->>>>>>> fe9682bc
   -v /certificate/cert.p12:/root/cosmian-kms/cert.p12 \
   --database-type=mysql \
   --database-url=mysql://mysql_server:3306/kms \
