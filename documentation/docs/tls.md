--- conflicted
+++ resolved
@@ -23,11 +23,7 @@
 ```sh
 docker run --rm -p 443:9998 \
   -v /certificate/server.mydomain.com.p12:/root/cosmian-kms/server.mydomain.com.p12 \
-<<<<<<< HEAD
-  --name kms ghcr.io/cosmian/kms:4.11.2 \
-=======
   --name kms ghcr.io/cosmian/kms:4.11.3 \
->>>>>>> fe9682bc
   --database-type=mysql \
   --database-url=mysql://mysql_server:3306/kms \
   --https-p12-file=server.mydomain.com.p12 \
