The Cosmian Key Management Server is compatible with Google Workspace client-side encryption. Using this feature, your users can encrypt files and documents, in their browsers, before sending them to Google servers. The ephemeral encryption keys are protected by "key wrapping keys", stored in the KMS and unavailable to Google. Only users that have the right to unwrap the ephemeral encryption keys inside the KMS, can decrypt the files. An overview is provided in Google's [About client-side encryption page](https://support.google.com/a/answer/10741897?hl=en).

To enable client-side encryption (CSE) in Google Workspace, connect as an admin to the admin console and go to the [Google Workspace client-side encryption page](https://admin.google.com/ac/cse?hl=en).

Google has extensive documentation on how to enable CSE in Google Workspace. The [Use client-side encryption for users' data page](https://support.google.com/a/topic/10742486?hl=en) is a good starting point. It may be slightly overwhelming, and this documentation adds some details to help you get started.

### 1. Choosing and configuring the Identity Provider

The first thing that will need to be done is to configure the Identity Provider. This is the service that the Cosmian Key Management Server will use to authenticate users before they can encrypt files or access encrypted files.

The Identity Provider (IdP) is either a third party IdP or Google identity. Using Google Identity is not recommended since Google as the authority could issue tokens to impersonate users and recover their keys. However, since configuring an Identity Provider is hard and Google Identity is the easiest to configure, we will use it in this tutorial.

![Enable CSE](./images/url-of-well-known-file.png)

The initial page should look like this. What matters here is the link shown at the tip of the red-arrow. This is the URL at which Google client-side encryption expects the well-known file to be served. Assuming your domain is `example.com`, the URL will likely be `https://cse.example.com/.well-known/cse-configuration`.

To configure a well-known file, you need to:

1. Set up a server that serves the file at the URL shown in the image above: [instructions](./configuring-the-well-known-server.md)

2. Create the well-known file with the proper content: instructions are provided in the [Configuring the well-known file](./configuring-the-well-known-file.md) section.

Once this is complete, the screen on refresh should turn to this:

![IdP configuration is successful](./images/idp-configuration-is-successful.png)

### 2. Configuring the Key Management Server

The KMS must be behind a valid TLS certificate when started.
Assuming it is running at `https://cse.example.com`, you should add the External Key Service with KACLS URL `https://cse.example.com/google_cse` in the Client-Side Encryption page of the Google Workspace admin console.

To enable Client Side Encryption on the Cosmian KMS server, it must be started with the `--google-cse-kacls-url` option. This option is the URL at which the KMS will serve the Key Access Control Lists (KACLs) for the Google CSE service. The KACLs are used by the Google CSE service to determine which users have access to which keys. The KACLs are served by the KMS at the URL `https://cse.example.com/google_cse` in the example above.

The Key Management Server must be configured to use the same Identity Provider as the one configured in the previous step. When using Google Identity, the server should be configured with the following options set in the [corresponding Google documentation](https://developers.google.com/workspace/cse/guides/configure-service?hl=en).

Assuming Google is the Identity Provider, the KMS should be started with the following options:

```sh
--jwt-issuer-uri=https://accounts.google.com
--jwks-uri=https://www.googleapis.com/oauth2/v3/certs
--google-cse-kacls-url=https://cse.example.com/google_cse
```

For example, if you are using the docker image, you can run the following command:

```sh
<<<<<<< HEAD
docker run -p 9998:9998 --name kms ghcr.io/cosmian/kms:4.11.2 \
=======
docker run -p 9998:9998 --name kms ghcr.io/cosmian/kms:4.11.3 \
>>>>>>> fe9682bc
    --jwt-issuer-uri=https://accounts.google.com \
    --jwks-uri=https://www.googleapis.com/oauth2/v3/certs \
    --google-cse-kacls-url=https://cse.example.com/google_cse
```

![external keys service](./images/configure_external_key_service.png)

Then test the connection; it should show:

![external key service ok](./images/external_key_service_ok.png)

Finalize the configuration. The Client Side Encryption page should now show the service to be active and you will now have to decide whether to assign this service to all users or to a subset of users.

![Cosmian KMS active](./images/cosmian_kms_active.png)

## Configuring CSE for GMail

[Generating a self-signed certificate and user certificates](./smime_self_signed_cert.md)

```sh
--jwt-issuer-uri=https://gsuitecse-tokenissuer-drive@system.gserviceaccount.com
--jwks-uri=https://www.googleapis.com/service_accounts/v1/jwk/gsuitecse-tokenissuer-drive@system.gserviceaccount.com
--jwt-audience=cse-authorization
```

For example, if you are using the docker image, you can run the following command:

```sh
docker run -p 9998:9998 --name kms ghcr.io/cosmian/kms:4.6.0 \
    --jwt-issuer-uri=https://gsuitecse-tokenissuer-drive@system.gserviceaccount.com \
    --jwks-uri=https://www.googleapis.com/service_accounts/v1/jwk/gsuitecse-tokenissuer-drive@system.gserviceaccount.com \
    --jwt-audience=cse-authorization
```<|MERGE_RESOLUTION|>--- conflicted
+++ resolved
@@ -44,11 +44,7 @@
 For example, if you are using the docker image, you can run the following command:
 
 ```sh
-<<<<<<< HEAD
-docker run -p 9998:9998 --name kms ghcr.io/cosmian/kms:4.11.2 \
-=======
 docker run -p 9998:9998 --name kms ghcr.io/cosmian/kms:4.11.3 \
->>>>>>> fe9682bc
     --jwt-issuer-uri=https://accounts.google.com \
     --jwks-uri=https://www.googleapis.com/oauth2/v3/certs \
     --google-cse-kacls-url=https://cse.example.com/google_cse
