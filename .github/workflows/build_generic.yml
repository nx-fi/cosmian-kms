--- conflicted
+++ resolved
@@ -79,11 +79,6 @@
         if: steps.cargo_cache.outputs.cache-hit != 'true' && contains(runner.os, 'macos')
         run: ${{ inputs.commands }}
         env:
-<<<<<<< HEAD
-          # Speeds up using cpu optimizations
-          RUSTFLAGS: -C target-cpu=native
-=======
->>>>>>> fe9682bc
           OPENSSL_DIR: ${{ env.OPENSSL_DIR }}
 
           # Google variables
