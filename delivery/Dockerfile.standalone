FROM ubuntu:22.04 as builder

<<<<<<< HEAD
LABEL version="4.8.1"
=======
LABEL version="4.8.2"
>>>>>>> 429590e4
LABEL name="Cosmian KMS docker container"

ENV DEBIAN_FRONTEND=noninteractive
WORKDIR /root

RUN apt-get update \
    && apt-get install --no-install-recommends -qq -y \
    curl \
    build-essential \
    libssl-dev \
    ca-certificates \
    libclang-dev \
    libsodium-dev \
    pkg-config \
    git \
    && apt-get -y -q upgrade \
    && apt-get clean \
    && rm -rf /var/lib/apt/lists/*

RUN curl --proto '=https' --tlsv1.2 -sSf https://sh.rustup.rs | sh -s -- -y --default-toolchain "nightly-x86_64-unknown-linux-gnu"

COPY . /root/kms

WORKDIR /root/kms
RUN /root/.cargo/bin/cargo build --release --no-default-features

#
# KMS Server
#
FROM ubuntu:22.04 as kms

ENV DEBIAN_FRONTEND=noninteractive

RUN apt-get update \
    && apt-get install --no-install-recommends -qq -y \
    ca-certificates \
    libssl-dev \
    libsodium-dev \
    && apt-get -y -q upgrade \
    && apt-get clean \
    && rm -rf /var/lib/apt/lists/*

COPY --from=builder /root/kms/target/release/cosmian_kms_server /usr/bin/cosmian_kms_server
COPY --from=builder /root/kms/target/release/ckms               /usr/bin/ckms

#
# Create working directory
#
RUN mkdir /data
WORKDIR /data

EXPOSE 9998

ENTRYPOINT ["cosmian_kms_server"]<|MERGE_RESOLUTION|>--- conflicted
+++ resolved
@@ -1,10 +1,6 @@
 FROM ubuntu:22.04 as builder
 
-<<<<<<< HEAD
-LABEL version="4.8.1"
-=======
 LABEL version="4.8.2"
->>>>>>> 429590e4
 LABEL name="Cosmian KMS docker container"
 
 ENV DEBIAN_FRONTEND=noninteractive
