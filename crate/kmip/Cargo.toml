--- conflicted
+++ resolved
@@ -1,10 +1,6 @@
 [package]
 name = "cosmian_kmip"
-<<<<<<< HEAD
-version = "4.11.2"
-=======
 version = "4.11.3"
->>>>>>> fe9682bc
 edition = "2021"
 license-file = "../../LICENSE.md"
 
