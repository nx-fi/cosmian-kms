[package]
name = "cosmian_kms_server"
<<<<<<< HEAD
version = "4.11.2"
=======
version = "4.11.3"
>>>>>>> fe9682bc
authors = ["Bruno Grieder <bruno.grieder@cosmian.com>"]
edition = "2021"
license-file = "../../LICENSE.md"
description = "Cosmian Key Management Service"

[features]
# Do not verify auth0 token expiration date and https ssl is auto-signed (to avoid to be banned by letsencrypt)
insecure = []
# The binary won't start after a date chosen at compile-time
timeout = []

# Enable all the feature even insecure but timeout
staging = ["insecure"]

# Enable FIPS module feature build. KMS builds in FIPS mode when this is enabled.
fips = ["cosmian_kms_utils/fips"]

# No features (insecure, timeout or staging) and contain non FIPS approved libraries (e.g. Rust Crypto)
default = []
prod = []

[dependencies]
actix-cors = "0.6"
actix-identity = "0.6"
actix-rt = { workspace = true }
actix-service = "2.0"
actix-tls = "3.1"
actix-web = { workspace = true }
alcoholic_jwt = "4091"
async-recursion = "1.0"
async-trait = { workspace = true }
base64 = { workspace = true }
chrono = { workspace = true }
clap = { workspace = true }
cloudproof = { workspace = true }
cosmian_kmip = { path = "../kmip", features = ["openssl"] }
cosmian_kms_utils = { path = "../utils", features = ["curve25519"] }
dotenvy = "0.15"
env_logger = "0.10"
futures = "0.3"
hex = { workspace = true, features = ["serde"] }
http = { workspace = true }
josekit = { workspace = true }
lazy_static = "1.4"
openssl = { workspace = true }
rawsql = "0.1"
redis = { workspace = true }
reqwest = { workspace = true, features = ["blocking"] }
serde = { workspace = true }
serde_json = { workspace = true }
sqlx = { version = "0.7.3", default-features = false, features = [
  "json",
  "runtime-tokio-native-tls",
  "mysql",
  "postgres",
  "sqlite",
] }
thiserror = { workspace = true }
time = { workspace = true, features = ["local-offset", "formatting"] }
# this version of tokio should be the same as the one used in actix-web
# run `cargo tree -i tokio` to check
tokio = { workspace = true }
toml = "0.8"
tracing = { workspace = true }
url = { workspace = true }
uuid = { workspace = true }
x509-parser = { workspace = true }
zeroize = { workspace = true }

[dev-dependencies]
actix-http = "3.4"
cosmian_logger = { path = "../logger" }

[build-dependencies]
time = { workspace = true, features = ["local-offset", "formatting"] }

[[bin]]
name = "cosmian_kms_server"
path = "src/main.rs"

[lib]
name = "cosmian_kms_server"
path = "src/lib.rs"<|MERGE_RESOLUTION|>--- conflicted
+++ resolved
@@ -1,10 +1,6 @@
 [package]
 name = "cosmian_kms_server"
-<<<<<<< HEAD
-version = "4.11.2"
-=======
 version = "4.11.3"
->>>>>>> fe9682bc
 authors = ["Bruno Grieder <bruno.grieder@cosmian.com>"]
 edition = "2021"
 license-file = "../../LICENSE.md"
